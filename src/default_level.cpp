--- conflicted
+++ resolved
@@ -16,19 +16,11 @@
     level.world_scale = 1.0f;
     level.max_entities = 150;  // Enough for walls and obstacles
     
-<<<<<<< HEAD
     // World boundaries: 16 tiles × 2.5 spacing = 40 units, centered = ±20
     level.world_min_x = -20.0f;
     level.world_max_x = 20.0f;
     level.world_min_y = -20.0f;
     level.world_max_y = 20.0f;
-=======
-    // World boundaries using constants from consts.hpp
-    level.world_min_x = -consts::worldWidth / 2.0f;   // -10.0f
-    level.world_max_x = consts::worldWidth / 2.0f;    // +10.0f
-    level.world_min_y = -consts::worldLength / 2.0f;  // -20.0f
-    level.world_max_y = consts::worldLength / 2.0f;   // +20.0f
->>>>>>> 2c4280d4
     level.world_min_z = 0.0f;    // Floor level
     level.world_max_z = 25.0f;   // 10 * 2.5 (reasonable max height)
     
